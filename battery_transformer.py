--- conflicted
+++ resolved
@@ -1,22 +1,21 @@
 import torch
 import torch.nn as nn
 import torch.optim as optim
-from torch.utils.data import DataLoader, Dataset
 
-from utils import SOHTransformer, load_and_proc_data, monitor_idle_gpu_cpu, train_model, evaluate_model, SOHDataset
+from utils import SOHTransformer, load_and_proc_data, monitor_idle_gpu_cpu, train_model, evaluate_model
 
 # MONITORING =============================================================================================
 
 import threading, subprocess, time, psutil
 
-avg_time = 60
+avg_time = 1
 avg_power, avg_gpu_util, avg_cpu_util = monitor_idle_gpu_cpu(duration=avg_time)
 
 print(f'\nAverage values over {avg_time} seconds: \nAVG_GPU_POWER = {avg_power}, AVG_GPU_UTIL = {avg_gpu_util}, AVG_CPU_UTIL = {avg_cpu_util}\n')
 
 monitoring = True
 
-def monitor_gpu(log_file = 'gpu_usage_log.csv', interval = 10):
+def monitor_gpu(log_file = 'gpu_usage_log.csv', interval = 1):
 
     query_params = [
         "timestamp", "power.draw", "memory.used", "memory.total",
@@ -37,8 +36,7 @@
             capture_output=True, text=True
         )
 
-        gpu_raw = result.stdout.strip().split(", ")[1:]
-        gpu_data = [float(x) if x != '[N/A]' else 0.0 for x in gpu_raw]
+        gpu_data = list(map(float, result.stdout.strip().split(", ")[1:]))
         gpu_data[0] = gpu_data[0] - avg_power
         timestamp = time.strftime("%Y-%m-%d %H:%M:%S")
         cpu_usage = psutil.cpu_percent() - avg_cpu_util
@@ -55,26 +53,15 @@
 device = torch.device("cuda" if torch.cuda.is_available() else "cpu")
 
 import os
-<<<<<<< HEAD
-directory = "C:/Users/serha/PycharmProjects/Temp/PINN4SOH/data/XJTU_data"
-file_list = sorted([directory+'/'+f for f in os.listdir(directory) if f.endswith(".csv")])
+directory = "data/battery/csv"
+file_list = csv_files = [directory+'/'+f for f in os.listdir(directory) if f.endswith(".csv")]
 targets = ['available_capacity (Ah)']
-
-SEQ_LEN = 10
-BATCH_SIZE = 128
-
-features = ['voltage mean','voltage std','voltage kurtosis','voltage skewness','CC Q','CC charge time','voltage slope','voltage entropy','current mean','current std','current kurtosis','current skewness','CV Q','CV charge time','current slope','current entropy','capacity']
-targets = ['capacity']
-
-=======
-directory = "data/battery_scaled"
-file_list = sorted([directory+'/'+f for f in os.listdir(directory) if f.endswith(".csv")])
-targets = ['available_capacity (Ah)']
+for f in file_list:
+    print(f)
 
 SEQ_LEN = 100
 BATCH_SIZE = 32
-features = ['soc', 'pack_voltage (V)', 'charge_current (A)', 'max_temperature (℃)', 'min_temperature (℃)', 'available_capacity (Ah)']
->>>>>>> 0eb5ed4a
+features = ['pack_voltage (V)', 'charge_current (A)', 'max_temperature (℃)', 'min_temperature (℃)', 'soc', 'available_capacity (Ah)']
 NUM_FEATURES = len(features)
 
 _, _, train_loader, val_loader, test_loader, scaler_data = load_and_proc_data(file_list,
@@ -83,12 +70,6 @@
                                                                               SEQ_LEN = SEQ_LEN,
                                                                               BATCH_SIZE = BATCH_SIZE)
 
-# Save the underlying tensors of the dataset
-X_test_tensor = test_loader.dataset.X
-y_test_tensor = test_loader.dataset.y
-
-torch.save({'X': X_test_tensor, 'y': y_test_tensor}, 'test_dataset.pt')
-
 # MODELS - TRAINING ======================================================================================
 
 model = SOHTransformer(input_dim=NUM_FEATURES, embed_dim=256).to(device)
@@ -96,45 +77,22 @@
 criterion = nn.MSELoss()
 optimizer = optim.AdamW(model.parameters(), lr=5e-5, weight_decay=1e-4)
 
-<<<<<<< HEAD
-monitor_thread = threading.Thread(target=monitor_gpu, args=('outputs/log_training_TRANSFORMER_XJTU.csv', 1), daemon=True)
+monitor_thread = threading.Thread(target=monitor_gpu, args=('outputs/log_training_TRANSFORMER.csv', 1), daemon=True)
 monitor_thread.start()
 
-train_model(model, train_loader, val_loader, criterion, optimizer, "models/best_TRANSFORMER_XJTU.pth", device, num_epochs=50)
-=======
-monitor_thread = threading.Thread(target=monitor_gpu, args=('outputs/log_training_TRANSFORMER_SUNUM.csv', 1), daemon=True)
-monitor_thread.start()
-
-train_model(model, train_loader, val_loader, criterion, optimizer, "models/best_TRANSFORMER_SUNUM.pth", device, num_epochs=100)
->>>>>>> 0eb5ed4a
+train_model(model, train_loader, val_loader, criterion, optimizer, "models/best_TRANSFORMER.pth", device, num_epochs=50)
 
 monitoring = False
 time.sleep(2)
 
 # MODELS - TESTING =======================================================================================
-'''
-data = torch.load('test_dataset.pt')
-X_loaded = data['X']
-y_loaded = data['y']
 
-# Recreate dataset and dataloader
-test_dataset = SOHDataset(X_loaded, y_loaded)
-test_loader = torch.utils.data.DataLoader(test_dataset, batch_size=32)
-'''
 monitoring = True
-<<<<<<< HEAD
-monitor_thread = threading.Thread(target=monitor_gpu, args=('outputs/log_testing_TRANSFORMER_XJTU.csv', 0.01), daemon=True)
+monitor_thread = threading.Thread(target=monitor_gpu, args=('outputs/log_testing_TRANSFORMER.csv', 0.01), daemon=True)
 monitor_thread.start()
 
 start_time = time.time()
-evaluate_model(model, test_loader, "models/best_TRANSFORMER_XJTU.pth", 'outputs/error_results_TRANSFORMER_XJTU.txt', 'transformer_XJTU', plot_fig = True, device=device)
-=======
-monitor_thread = threading.Thread(target=monitor_gpu, args=('outputs/log_testing_TRANSFORMER_SUNUM.csv', 0.01), daemon=True)
-monitor_thread.start()
-
-start_time = time.time()
-evaluate_model(model, test_loader, "models/best_TRANSFORMER_SUNUM.pth", 'outputs/error_results_TRANSFORMER_SUNUM.txt', 'transformer_SUNUM', plot_fig = True, device=device)
->>>>>>> 0eb5ed4a
+evaluate_model(model, test_loader, "models/best_TRANSFORMER.pth", 'outputs/error_results_TRANSFORMER.txt', 'transformer', plot_fig = True, device=device)
 print(f'{time.time()-start_time} seconds\n')
 
 monitoring = False